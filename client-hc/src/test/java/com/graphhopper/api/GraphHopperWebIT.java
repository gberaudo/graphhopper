package com.graphhopper.api;

import com.fasterxml.jackson.databind.JsonNode;
import com.fasterxml.jackson.databind.ObjectMapper;
import com.graphhopper.GHRequest;
import com.graphhopper.GHResponse;
import com.graphhopper.PathWrapper;
import com.graphhopper.util.Instruction;
import com.graphhopper.util.InstructionList;
import com.graphhopper.util.RoundaboutInstruction;
import com.graphhopper.util.details.PathDetail;
import com.graphhopper.util.exceptions.PointNotFoundException;
import com.graphhopper.util.exceptions.PointOutOfBoundsException;
import com.graphhopper.util.shapes.GHPoint;
import org.junit.Before;
import org.junit.Test;

import java.io.IOException;
import java.net.SocketTimeoutException;
import java.util.Arrays;
import java.util.List;

import static org.junit.Assert.*;

/**
 * @author Peter Karich
 */
public class GraphHopperWebIT {

    public static final String KEY = "614b8305-b4db-48c9-bf4a-40de90919939";

    private final GraphHopperWeb gh = new GraphHopperWeb();
    private final GraphHopperMatrixWeb ghMatrix = new GraphHopperMatrixWeb();

    @Before
    public void setUp() {
        String key = System.getProperty("graphhopper.key", KEY);
        gh.setKey(key);
        ghMatrix.setKey(key);
    }

    @Test
    public void testSimpleRoute() {
        // https://graphhopper.com/maps/?point=49.6724%2C11.3494&point=49.655%2C11.418
        GHRequest req = new GHRequest().
                addPoint(new GHPoint(49.6724, 11.3494)).
                addPoint(new GHPoint(49.6550, 11.4180));
        req.getHints().put("elevation", false);
        req.getHints().put("instructions", true);
        req.getHints().put("calc_points", true);
        GHResponse res = gh.route(req);
        assertFalse("errors:" + res.getErrors().toString(), res.hasErrors());
        PathWrapper alt = res.getBest();
        isBetween(200, 250, alt.getPoints().size());
        isBetween(11000, 12000, alt.getDistance());
        isBetween(310, 320, alt.getAscend());
        isBetween(235, 245, alt.getDescend());
        isBetween(1000, 1500, alt.getRouteWeight());


        // change vehicle
        res = gh.route(new GHRequest(49.6724, 11.3494, 49.6550, 11.4180).
                setVehicle("bike"));
        alt = res.getBest();
        assertFalse("errors:" + res.getErrors().toString(), res.hasErrors());
        isBetween(9000, 9500, alt.getDistance());
    }

    @Test
    public void testAlternativeRoute() {
        // https://graphhopper.com/maps/?point=52.042989%2C10.373926&point=52.042289%2C10.384043&algorithm=alternative_route&ch.disable=true
        GHRequest req = new GHRequest().
                addPoint(new GHPoint(52.042989, 10.373926)).
                addPoint(new GHPoint(52.042289, 10.384043));
        req.setAlgorithm("alternative_route");
        req.getHints().put("instructions", true);
        req.getHints().put("calc_points", true);
        req.getHints().put("ch.disable", true);
        GHResponse res = gh.route(req);
        assertFalse("errors:" + res.getErrors().toString(), res.hasErrors());
        List<PathWrapper> paths = res.getAll();
        assertEquals(2, paths.size());

        PathWrapper path = paths.get(0);
        isBetween(5, 20, path.getPoints().size());
        isBetween(1000, 1100, path.getDistance());
<<<<<<< HEAD
        assertEquals("Wiesenstraße", path.getDescription().get(0));
=======
        assertTrue("expected: " + path.getDescription().get(0), Arrays.asList("Wiesenstraße", "Hasenspringweg").contains(path.getDescription().get(0)));
>>>>>>> b4f3b829

        path = paths.get(1);
        isBetween(20, 30, path.getPoints().size());
        isBetween(800, 900, path.getDistance());
<<<<<<< HEAD
        assertEquals("Jacobistraße", path.getDescription().get(0));
=======
        assertTrue("expected: " + path.getDescription().get(0), Arrays.asList("Jacobistraße", "Ludwig-Gercke-Straße").contains(path.getDescription().get(0)));
>>>>>>> b4f3b829
    }

    @Test
    public void testTimeout() {
        GHRequest req = new GHRequest().
                addPoint(new GHPoint(49.6724, 11.3494)).
                addPoint(new GHPoint(49.6550, 11.4180));
        GHResponse res = gh.route(req);
        assertFalse("errors:" + res.getErrors().toString(), res.hasErrors());

        req.getHints().put(GraphHopperWeb.TIMEOUT, 1);
        try {
            res = gh.route(req);
            fail();
        } catch (RuntimeException e) {
            assertEquals(SocketTimeoutException.class, e.getCause().getClass());
        }
    }

    @Test
    public void testNoPoints() {
        GHRequest req = new GHRequest().
                addPoint(new GHPoint(49.6724, 11.3494)).
                addPoint(new GHPoint(49.6550, 11.4180));

        req.getHints().put("instructions", false);
        req.getHints().put("calc_points", false);
        GHResponse res = gh.route(req);
        assertFalse("errors:" + res.getErrors().toString(), res.hasErrors());
        PathWrapper alt = res.getBest();
        assertEquals(0, alt.getPoints().size());
        isBetween(11000, 12000, alt.getDistance());
    }

    @Test
    public void readRoundabout() {
        GHRequest req = new GHRequest().
                addPoint(new GHPoint(52.261434, 13.485718)).
                addPoint(new GHPoint(52.399067, 13.469238));

        GHResponse res = gh.route(req);
        int counter = 0;
        for (Instruction i : res.getBest().getInstructions()) {
            if (i instanceof RoundaboutInstruction) {
                counter++;
                RoundaboutInstruction ri = (RoundaboutInstruction) i;
                assertEquals("turn_angle was incorrect:" + ri.getTurnAngle(), -1.5, ri.getTurnAngle(), 0.1);
                // This route contains only one roundabout and no (via) point in a roundabout
                assertEquals("exited was incorrect:" + ri.isExited(), ri.isExited(), true);
            }
        }
        assertTrue("no roundabout in route?", counter > 0);
    }

    @Test
    public void testRetrieveOnlyStreetname() {
        GHRequest req = new GHRequest().
                addPoint(new GHPoint(52.261434, 13.485718)).
                addPoint(new GHPoint(52.399067, 13.469238));

        GHResponse res = gh.route(req);
        assertEquals("Continue onto B 96", res.getBest().getInstructions().get(4).getName());

        req.getHints().put("turn_description", false);
        res = gh.route(req);
        assertEquals("B 96", res.getBest().getInstructions().get(4).getName());
    }

    @Test
    public void testCannotFindPointException() {
        GHRequest req = new GHRequest().
                addPoint(new GHPoint(-4.214943, -130.078125)).
                addPoint(new GHPoint(39.909736, -91.054687));

        GHResponse res = gh.route(req);
        assertTrue("no erros found?", res.hasErrors());
        assertTrue(res.getErrors().get(0) instanceof PointNotFoundException);
    }


    @Test
    public void testOutOfBoundsException() {
        GHRequest req = new GHRequest().
                addPoint(new GHPoint(-400.214943, -130.078125)).
                addPoint(new GHPoint(39.909736, -91.054687));

        GHResponse res = gh.route(req);
        assertTrue("no erros found?", res.hasErrors());
        assertTrue(res.getErrors().get(0) instanceof PointOutOfBoundsException);
    }

    @Test
    public void readFinishInstruction() {
        GHRequest req = new GHRequest().
                addPoint(new GHPoint(52.261434, 13.485718)).
                addPoint(new GHPoint(52.399067, 13.469238));

        GHResponse res = gh.route(req);
        InstructionList instructions = res.getBest().getInstructions();
        String finishInstructionName = instructions.get(instructions.size() - 1).getName();
        assertEquals("Arrive at destination", finishInstructionName);
    }

    @Test
    public void doNotReadFinishInstruction() {
        GHRequest req = new GHRequest().
                addPoint(new GHPoint(52.261434, 13.485718)).
                addPoint(new GHPoint(52.399067, 13.469238));
        req.getHints().put("turn_description", false);
        GHResponse res = gh.route(req);
        InstructionList instructions = res.getBest().getInstructions();
        String finishInstructionName = instructions.get(instructions.size() - 1).getName();
        assertEquals("", finishInstructionName);
    }

    @Test
    public void testSimpleExport() {
        GHRequest req = new GHRequest().
                addPoint(new GHPoint(49.6724, 11.3494)).
                addPoint(new GHPoint(49.6550, 11.4180));
        req.getHints().put("elevation", false);
        req.getHints().put("instructions", true);
        req.getHints().put("calc_points", true);
        req.getHints().put("type", "gpx");
        String res = gh.export(req);
        assertTrue(res.contains("<gpx"));
        assertTrue(res.contains("<rtept lat="));
        assertTrue(res.contains("<trk><name>GraphHopper Track</name><trkseg>"));
        assertTrue(res.endsWith("</gpx>"));
    }

    @Test
    public void testExportWithoutTrack() {
        GHRequest req = new GHRequest().
                addPoint(new GHPoint(49.6724, 11.3494)).
                addPoint(new GHPoint(49.6550, 11.4180));
        req.getHints().put("elevation", false);
        req.getHints().put("instructions", true);
        req.getHints().put("calc_points", true);
        req.getHints().put("type", "gpx");
        req.getHints().put("gpx.track", "false");
        String res = gh.export(req);
        assertTrue(res.contains("<gpx"));
        assertTrue(res.contains("<rtept lat="));
        assertTrue(!res.contains("<trk><name>GraphHopper Track</name><trkseg>"));
        assertTrue(res.endsWith("</gpx>"));
    }

    @Test
    public void testCreateGPXFromInstructionList() {
        GHRequest req = new GHRequest().
                addPoint(new GHPoint(49.6724, 11.3494)).
                addPoint(new GHPoint(49.6550, 11.4180));
        req.getHints().put("elevation", false);
        req.getHints().put("instructions", true);
        req.getHints().put("calc_points", true);
        GHResponse ghResponse = gh.route(req);
        String gpx = ghResponse.getBest().getInstructions().createGPX();
        assertTrue(gpx.contains("<gpx"));
        assertTrue(gpx.contains("<rtept lat="));
        assertTrue(gpx.contains("<trk><name>"));
        assertTrue(gpx.endsWith("</gpx>"));
    }

    void isBetween(double from, double to, double expected) {
        assertTrue("expected value " + expected + " was smaller than limit " + from, expected >= from);
        assertTrue("expected value " + expected + " was bigger than limit " + to, expected <= to);
    }

    @Test
    public void testMatrix() {
        GHMRequest req = AbstractGHMatrixWebTester.createRequest();
        MatrixResponse res = ghMatrix.route(req);

        // no distances available
        try {
            assertEquals(0, res.getDistance(1, 2), 1);
            assertTrue(false);
        } catch (Exception ex) {
        }

        // ... only weight:
        assertEquals(1695, res.getWeight(1, 2), 5);

        req = AbstractGHMatrixWebTester.createRequest();
        req.addOutArray("weights");
        req.addOutArray("distances");
        res = ghMatrix.route(req);

        assertEquals(9834, res.getDistance(1, 2), 20);
        assertEquals(1695, res.getWeight(1, 2), 10);
    }

    @Test
    public void testMatrix_DoNotWrapHints() {
        final GraphHopperMatrixWeb ghMatrix = new GraphHopperMatrixWeb(new GHMatrixBatchRequester() {
            @Override
            protected String postJson(String url, JsonNode data) throws IOException {
                assertFalse(data.has("hints"));
                assertTrue(data.has("something"));
                return super.postJson(url, data);
            }
        });
        ghMatrix.setKey(System.getProperty("graphhopper.key", KEY));

        GHMRequest req = new GHMRequest();
        req.addPoint(new GHPoint(49.6724, 11.3494));
        req.addPoint(new GHPoint(49.6550, 11.4180));
        req.getHints().put("something", "xy");
        ghMatrix.route(req);

        // clashing parameter will overwrite!
        req.getHints().put("vehicle", "xy");
        assertEquals("xy", req.getVehicle());
    }

    @Test
    public void testUnknownInstructionSign() throws IOException {
        // Actual path for the request: point=48.354413%2C8.676335&point=48.35442%2C8.676345
        // Modified the sign though
        JsonNode json = new ObjectMapper().readTree("{\"instructions\":[{\"distance\":1.073,\"sign\":741,\"interval\":[0,1],\"text\":\"Continue onto A 81\",\"time\":32,\"street_name\":\"A 81\"},{\"distance\":0,\"sign\":4,\"interval\":[1,1],\"text\":\"Finish!\",\"time\":0,\"street_name\":\"\"}],\"descend\":0,\"ascend\":0,\"distance\":1.073,\"bbox\":[8.676286,48.354446,8.676297,48.354453],\"weight\":0.032179,\"time\":32,\"points_encoded\":true,\"points\":\"gfcfHwq}s@}c~AAA?\",\"snapped_waypoints\":\"gfcfHwq}s@}c~AAA?\"}");
        PathWrapper wrapper = new GraphHopperWeb().createPathWrapper(json, true, true, true, true, false);

        assertEquals(741, wrapper.getInstructions().get(0).getSign());
        assertEquals("Continue onto A 81", wrapper.getInstructions().get(0).getName());
    }

    @Test
    public void testPathDetails() {
        GHRequest req = new GHRequest().
                addPoint(new GHPoint(49.6724, 11.3494)).
                addPoint(new GHPoint(49.6550, 11.4180));
        req.getPathDetails().add("average_speed");
        GHResponse res = gh.route(req);
        assertFalse("errors:" + res.getErrors().toString(), res.hasErrors());
        PathWrapper alt = res.getBest();
        assertEquals(1, alt.getPathDetails().size());
        List<PathDetail> details = alt.getPathDetails().get("average_speed");
        assertFalse(details.isEmpty());
        assertTrue((Double) details.get(0).getValue() > 20);
        assertTrue((Double) details.get(0).getValue() < 70);
    }
}<|MERGE_RESOLUTION|>--- conflicted
+++ resolved
@@ -84,20 +84,12 @@
         PathWrapper path = paths.get(0);
         isBetween(5, 20, path.getPoints().size());
         isBetween(1000, 1100, path.getDistance());
-<<<<<<< HEAD
-        assertEquals("Wiesenstraße", path.getDescription().get(0));
-=======
         assertTrue("expected: " + path.getDescription().get(0), Arrays.asList("Wiesenstraße", "Hasenspringweg").contains(path.getDescription().get(0)));
->>>>>>> b4f3b829
 
         path = paths.get(1);
         isBetween(20, 30, path.getPoints().size());
         isBetween(800, 900, path.getDistance());
-<<<<<<< HEAD
-        assertEquals("Jacobistraße", path.getDescription().get(0));
-=======
         assertTrue("expected: " + path.getDescription().get(0), Arrays.asList("Jacobistraße", "Ludwig-Gercke-Straße").contains(path.getDescription().get(0)));
->>>>>>> b4f3b829
     }
 
     @Test
