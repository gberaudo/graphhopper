/*
 *  Licensed to GraphHopper and Peter Karich under one or more contributor
 *  license agreements. See the NOTICE file distributed with this work for 
 *  additional information regarding copyright ownership.
 * 
 *  GraphHopper licenses this file to you under the Apache License, 
 *  Version 2.0 (the "License"); you may not use this file except in 
 *  compliance with the License. You may obtain a copy of the License at
 * 
 *       http://www.apache.org/licenses/LICENSE-2.0
 * 
 *  Unless required by applicable law or agreed to in writing, software
 *  distributed under the License is distributed on an "AS IS" BASIS,
 *  WITHOUT WARRANTIES OR CONDITIONS OF ANY KIND, either express or implied.
 *  See the License for the specific language governing permissions and
 *  limitations under the License.
 */
package com.graphhopper.routing.util;

<<<<<<< HEAD
=======
import com.graphhopper.reader.OSMNode;
import com.graphhopper.reader.OSMWay;
import com.graphhopper.reader.OSMRelation;

>>>>>>> 574ba813
import java.util.ArrayList;
import java.util.Arrays;
import java.util.HashMap;
import java.util.List;
import java.util.Map;

import com.graphhopper.reader.OSMNode;
import com.graphhopper.reader.OSMWay;
import com.graphhopper.routing.util.TurnCostEncoder.NoTurnCostsEncoder;

/**
 * Manager class to register encoder, assign their flag values and check objects with all encoders
 * during parsing.
 * <p/>
 * @author Peter Karich
 * @author Nop
 */
public class EncodingManager
{
    public static final String CAR = "car";
    public static final String BIKE = "bike";
    public static final String FOOT = "foot";
    private static final Map<String, String> defaultEdgeFlagEncoders = new HashMap<String, String>();
    private static final Map<String, String> defaultTurnFlagEncoders = new HashMap<String, String>();

    static
    {
        defaultEdgeFlagEncoders.put(CAR, CarFlagEncoder.class.getName());
        defaultEdgeFlagEncoders.put(BIKE, BikeFlagEncoder.class.getName());
        defaultEdgeFlagEncoders.put(FOOT, FootFlagEncoder.class.getName());

        defaultTurnFlagEncoders.put(CAR, DefaultTurnCostEncoder.class.getName());
        defaultTurnFlagEncoders.put(BIKE, DefaultTurnCostEncoder.class.getName());
        defaultTurnFlagEncoders.put(FOOT, NoTurnCostsEncoder.class.getName());
    }

    public static final int MAX_BITS = 32;
<<<<<<< HEAD

    //edge encoders
    private List<AbstractFlagEncoder> encoders = new ArrayList<AbstractFlagEncoder>();
    private int edgeEncoderCount = 0;
    private int edgeEncoderNextBit = 0;

    private List<TurnCostEncoder> turnCostEncoders = new ArrayList<TurnCostEncoder>();
    private int turnEncoderCount = 0;
    private int turnEncoderNextBit = 0;
=======
    private ArrayList<AbstractFlagEncoder> encoders = new ArrayList<AbstractFlagEncoder>();
    private int nextWayBit = 0;
    private int nextRelBit = 0;
    private int nextNodeBit = 0;
>>>>>>> 574ba813

    public EncodingManager()
    {
    }

    /**
     * Instantiate manager with the given list of encoders. The manager knows the default encoders:
     * CAR, FOOT and BIKE Custom encoders can be added by giving a full class name e.g.
     * "CAR:com.graphhopper.myproject.MyCarEncoder"
     * <p/>
     * @param encoderList comma delimited list of encoders. The order does not matter.
     */
    public EncodingManager( String encoderList )
    {
        this(encoderList, "");
    }

    /**
     * Instantiate manager with the given list of encoders. The manager knows the default encoders:
     * CAR, FOOT and BIKE Custom encoders can be added by giving a full class name e.g.
     * "CAR:com.graphhopper.myproject.MyCarEncoder"
     * <p/>
     * @param encoderList comma delimited list of encoders. The order does not matter.
     * @param turnCostEncoderList comma delimited list of turn cost encoders. The order does not matter.
     */
    public EncodingManager( String encoderList, String turnCostEncoderList )
    {

        for (AbstractFlagEncoder flagEncoder : test(defaultEdgeFlagEncoders, encoderList, AbstractFlagEncoder.class))
        {
            registerEdgeFlagEncoder(flagEncoder);
        }

        for (TurnCostEncoder turnCostEncoder : test(defaultTurnFlagEncoders, turnCostEncoderList, TurnCostEncoder.class))
        {
            registerTurnCostFlagEncoder(turnCostEncoder);
        }

        /*
         // comment this in to detect involuntary changes of the encoding
         if( instance != null )
         {
         System.out.println( "WARNING: Overwriting Encoding Manager " + instance.toString() + " with new instance " + toString());
         StackTraceElement[] trace = Thread.currentThread().getStackTrace();
         for( int i = 2; i < trace.length; i++ ) {
         System.out.println( trace[i] );
         }
         }
         */
        // instance = this;
    }

    private <T> List<T> test( Map<String, String> defaultEncoders, String encoderList, Class<T> encoderClass )
    {
        String[] entries = encoderList.split(",");
        Arrays.sort(entries);

        List<T> resultEncoders = new ArrayList<T>();

        for (String entry : entries)
        {
            entry = entry.trim();
            if (entry.isEmpty())
                continue;

            String className = null;
            int pos = entry.indexOf(":");
            if (pos > 0)
            {
                className = entry.substring(pos + 1);
            } else
            {
                className = defaultEncoders.get(entry.toLowerCase());
                if (className == null)
                    throw new IllegalArgumentException("Unknown encoder name " + entry);
            }

            try
            {
                @SuppressWarnings("unchecked")
                Class<T> cls = (Class<T>) Class.forName(className);
                resultEncoders.add((T) cls.getDeclaredConstructor().newInstance());
            } catch (Exception e)
            {
                throw new IllegalArgumentException("Cannot instantiate class " + className, e);
            }
        }
<<<<<<< HEAD
        return resultEncoders;
    }

    public void registerEdgeFlagEncoder( AbstractFlagEncoder encoder )
=======
    }

    protected void register( AbstractFlagEncoder encoder )
>>>>>>> 574ba813
    {
        int encoderCount = encoders.size();
        encoders.add(encoder);        

<<<<<<< HEAD
        int usedBits = encoder.defineBits(edgeEncoderCount, edgeEncoderNextBit);
=======
        int usedBits = encoder.defineNodeBits(encoderCount, nextNodeBit);
>>>>>>> 574ba813
        if (usedBits >= MAX_BITS)
            throw new IllegalArgumentException("Encoders are requesting more than " + MAX_BITS + " bits of node flags");
        encoder.setNodeBitMask(usedBits - nextNodeBit, nextNodeBit);
        nextNodeBit = usedBits;

        usedBits = encoder.defineWayBits(encoderCount, nextWayBit);
        if (usedBits >= MAX_BITS)
            throw new IllegalArgumentException("Encoders are requesting more than " + MAX_BITS + " bits of way flags");
        encoder.setWayBitMask(usedBits - nextWayBit, nextWayBit);
        nextWayBit = usedBits;

<<<<<<< HEAD
        edgeEncoderNextBit = usedBits;
        edgeEncoderCount = encoders.size();
    }

    public void registerTurnCostFlagEncoder( TurnCostEncoder encoder )
    {
        turnCostEncoders.add(encoder);

        int usedBits = encoder.defineBits(turnEncoderCount, turnEncoderNextBit);
        if (usedBits >= MAX_BITS)
        {
            throw new IllegalArgumentException("Encoders are requesting more than 32 bits of flags");
        }

        turnEncoderNextBit = usedBits;
        turnEncoderCount = turnCostEncoders.size();
=======
        usedBits = encoder.defineRelationBits(encoderCount, nextRelBit);
        if (usedBits >= MAX_BITS)
            throw new IllegalArgumentException("Encoders are requesting more than " + MAX_BITS + " bits of relation flags");
        encoder.setRelBitMask(usedBits - nextRelBit, nextRelBit);
        nextRelBit = usedBits;        
>>>>>>> 574ba813
    }

    /**
     * @return true if the specified encoder is found
     */
    public boolean supports( String encoder )
    {
        return getEncoder(encoder, false) != null;
    }

    public AbstractFlagEncoder getEncoder( String name )
    {
        return getEncoder(name, true);
    }

    public TurnCostEncoder getTurnCostEncoder( String name )
    {
        return getTurnCostEncoder(name, true);
    }

    private AbstractFlagEncoder getEncoder( String name, boolean throwExc )
    {
<<<<<<< HEAD
        for (int i = 0; i < edgeEncoderCount; i++)
=======
        int encoderCount = encoders.size();
        for (int i = 0; i < encoderCount; i++)
>>>>>>> 574ba813
        {
            if (name.equalsIgnoreCase(encoders.get(i).toString()))
                return encoders.get(i);
        }
        if (throwExc)
            throw new IllegalArgumentException("Encoder for " + name + " not found.");
        return null;
    }

    private TurnCostEncoder getTurnCostEncoder( String name, boolean throwExc )
    {
        for (int i = 0; i < turnEncoderCount; i++)
        {
            if (name.equalsIgnoreCase(turnCostEncoders.get(i).toString()))
                return turnCostEncoders.get(i);
        }
        if (throwExc)
            throw new IllegalArgumentException("Turn Cost Encoder for " + name + " not found.");
        return null;
    }

    /**
     * Determine whether an osm way is a routable way for one of its encoders.
     */
    public long accept( OSMWay way )
    {
<<<<<<< HEAD
        int includeWay = 0;
        for (int i = 0; i < edgeEncoderCount; i++)
=======
        long includeWay = 0;
        int encoderCount = encoders.size();
        for (int i = 0; i < encoderCount; i++)
>>>>>>> 574ba813
        {
            includeWay |= encoders.get(i).isAllowed(way);
        }

        return includeWay;
    }

    public long handleRelationTags( OSMRelation relation, long oldRelationFlags )
    {
        long flags = 0;
        int encoderCount = encoders.size();
        for (int i = 0; i < encoderCount; i++)
        {
            flags |= encoders.get(i).handleRelationTags(relation, oldRelationFlags);
        }

        return flags;
    }

    /**
     * Processes way properties of different kind to determine speed and direction. Properties are
     * directly encoded in 8 bytes.
     * <p/>
     * @param relationFlags The preprocessed relation flags is used to influence the way properties.
     * @return the encoded flags
     */
    public long handleWayTags( OSMWay way, long includeWay, long relationFlags )
    {
        long flags = 0;
<<<<<<< HEAD
        for (int i = 0; i < edgeEncoderCount; i++)
=======
        int encoderCount = encoders.size();
        for (int i = 0; i < encoderCount; i++)
>>>>>>> 574ba813
        {
            AbstractFlagEncoder encoder = encoders.get(i);
            flags |= encoder.handleWayTags(way, includeWay, relationFlags & encoder.getWayBitMask());
        }

        return flags;
    }

    public int getVehicleCount()
    {
<<<<<<< HEAD
        return edgeEncoderCount;
=======
        return encoders.size();
>>>>>>> 574ba813
    }

    @Override
    public String toString()
    {
        StringBuilder str = new StringBuilder();
<<<<<<< HEAD
        for (int i = 0; i < edgeEncoderCount; i++)
=======
        int encoderCount = encoders.size();
        for (int i = 0; i < encoderCount; i++)
>>>>>>> 574ba813
        {
            if (str.length() > 0)
            {
                str.append(",");
            }
            str.append(encoders.get(i).toString());
        }

        return str.toString();
    }

    public String getEncoderList()
    {
        StringBuilder str = new StringBuilder();
<<<<<<< HEAD
        for (int i = 0; i < edgeEncoderCount; i++)
=======
        int encoderCount = encoders.size();
        for (int i = 0; i < encoderCount; i++)
>>>>>>> 574ba813
        {
            if (str.length() > 0)
            {
                str.append(",");
            }
            str.append(encoders.get(i).toString());
            str.append(":");
            str.append(encoders.get(i).getClass().getName());
        }

        return str.toString();
    }

    public FlagEncoder getSingle()
    {
        if (getVehicleCount() > 1)
        {
            throw new IllegalStateException("multiple encoders are active. cannot return one:" + toString());
        }
        return getFirst();
    }

    private FlagEncoder getFirst()
    {
        if (getVehicleCount() == 0)
        {
            throw new IllegalStateException("no encoder is active!");
        }
        return encoders.get(0);
    }

    public long flagsDefault( boolean forward, boolean backward )
    {
<<<<<<< HEAD
        int flags = 0;
        for (int i = 0; i < edgeEncoderCount; i++)
=======
        long flags = 0;
        int encoderCount = encoders.size();
        for (int i = 0; i < encoderCount; i++)
>>>>>>> 574ba813
        {
            flags |= encoders.get(i).flagsDefault(forward, backward);
        }
        return flags;
    }

    /**
     * Swap direction for all encoders
     */
    public long swapDirection( long flags )
    {
<<<<<<< HEAD
        for (int i = 0; i < edgeEncoderCount; i++)
=======
        int encoderCount = encoders.size();
        for (int i = 0; i < encoderCount; i++)
>>>>>>> 574ba813
        {
            flags = encoders.get(i).swapDirection(flags);
        }
        return flags;
    }

    @Override
    public int hashCode()
    {
        int hash = 5;
        hash = 53 * hash + (this.encoders != null ? this.encoders.hashCode() : 0);
        return hash;
    }

    @Override
    public boolean equals( Object obj )
    {
        if (obj == null)
        {
            return false;
        }
        if (getClass() != obj.getClass())
        {
            return false;
        }
        final EncodingManager other = (EncodingManager) obj;
        if (this.encoders != other.encoders && (this.encoders == null || !this.encoders.equals(other.encoders)))
        {
            return false;
        }
        return true;
    }

    /**
     * Analyze tags on osm node
     * <p/>
     * @param node
     */
    public long analyzeNode( OSMNode node )
    {
<<<<<<< HEAD
        int flags = 0;
        for (int i = 0; i < edgeEncoderCount; i++)
=======
        long flags = 0;
        int encoderCount = encoders.size();
        for (int i = 0; i < encoderCount; i++)
>>>>>>> 574ba813
        {
            flags |= encoders.get(i).analyzeNodeTags(node);
        }

        return flags;
    }

    public String getWayInfo( OSMWay way )
    {
        String str = "";
<<<<<<< HEAD
        for (int i = 0; i < edgeEncoderCount; i++)
=======
        int encoderCount = encoders.size();
        for (int i = 0; i < encoderCount; i++)
>>>>>>> 574ba813
        {
            String tmpWayInfo = encoders.get(i).getWayInfo(way);
            if (tmpWayInfo.isEmpty())
                continue;
            if (!str.isEmpty())
                str += ", ";
            str += tmpWayInfo;
        }
        return str;
    }

}<|MERGE_RESOLUTION|>--- conflicted
+++ resolved
@@ -17,21 +17,14 @@
  */
 package com.graphhopper.routing.util;
 
-<<<<<<< HEAD
-=======
 import com.graphhopper.reader.OSMNode;
+import com.graphhopper.reader.OSMRelation;
 import com.graphhopper.reader.OSMWay;
-import com.graphhopper.reader.OSMRelation;
-
->>>>>>> 574ba813
 import java.util.ArrayList;
 import java.util.Arrays;
 import java.util.HashMap;
 import java.util.List;
 import java.util.Map;
-
-import com.graphhopper.reader.OSMNode;
-import com.graphhopper.reader.OSMWay;
 import com.graphhopper.routing.util.TurnCostEncoder.NoTurnCostsEncoder;
 
 /**
@@ -61,22 +54,17 @@
     }
 
     public static final int MAX_BITS = 32;
-<<<<<<< HEAD
 
     //edge encoders
     private List<AbstractFlagEncoder> encoders = new ArrayList<AbstractFlagEncoder>();
-    private int edgeEncoderCount = 0;
     private int edgeEncoderNextBit = 0;
 
     private List<TurnCostEncoder> turnCostEncoders = new ArrayList<TurnCostEncoder>();
-    private int turnEncoderCount = 0;
     private int turnEncoderNextBit = 0;
-=======
-    private ArrayList<AbstractFlagEncoder> encoders = new ArrayList<AbstractFlagEncoder>();
+
     private int nextWayBit = 0;
     private int nextRelBit = 0;
     private int nextNodeBit = 0;
->>>>>>> 574ba813
 
     public EncodingManager()
     {
@@ -100,7 +88,8 @@
      * "CAR:com.graphhopper.myproject.MyCarEncoder"
      * <p/>
      * @param encoderList comma delimited list of encoders. The order does not matter.
-     * @param turnCostEncoderList comma delimited list of turn cost encoders. The order does not matter.
+     * @param turnCostEncoderList comma delimited list of turn cost encoders. The order does not
+     * matter.
      */
     public EncodingManager( String encoderList, String turnCostEncoderList )
     {
@@ -114,19 +103,6 @@
         {
             registerTurnCostFlagEncoder(turnCostEncoder);
         }
-
-        /*
-         // comment this in to detect involuntary changes of the encoding
-         if( instance != null )
-         {
-         System.out.println( "WARNING: Overwriting Encoding Manager " + instance.toString() + " with new instance " + toString());
-         StackTraceElement[] trace = Thread.currentThread().getStackTrace();
-         for( int i = 2; i < trace.length; i++ ) {
-         System.out.println( trace[i] );
-         }
-         }
-         */
-        // instance = this;
     }
 
     private <T> List<T> test( Map<String, String> defaultEncoders, String encoderList, Class<T> encoderClass )
@@ -164,25 +140,15 @@
                 throw new IllegalArgumentException("Cannot instantiate class " + className, e);
             }
         }
-<<<<<<< HEAD
         return resultEncoders;
     }
 
     public void registerEdgeFlagEncoder( AbstractFlagEncoder encoder )
-=======
-    }
-
-    protected void register( AbstractFlagEncoder encoder )
->>>>>>> 574ba813
-    {
-        int encoderCount = encoders.size();
-        encoders.add(encoder);        
-
-<<<<<<< HEAD
-        int usedBits = encoder.defineBits(edgeEncoderCount, edgeEncoderNextBit);
-=======
-        int usedBits = encoder.defineNodeBits(encoderCount, nextNodeBit);
->>>>>>> 574ba813
+    {
+        int encoderCount = encoders.size();
+        encoders.add(encoder);
+
+        int usedBits = encoder.defineNodeBits(encoderCount, edgeEncoderNextBit);
         if (usedBits >= MAX_BITS)
             throw new IllegalArgumentException("Encoders are requesting more than " + MAX_BITS + " bits of node flags");
         encoder.setNodeBitMask(usedBits - nextNodeBit, nextNodeBit);
@@ -194,30 +160,27 @@
         encoder.setWayBitMask(usedBits - nextWayBit, nextWayBit);
         nextWayBit = usedBits;
 
-<<<<<<< HEAD
-        edgeEncoderNextBit = usedBits;
-        edgeEncoderCount = encoders.size();
-    }
-
-    public void registerTurnCostFlagEncoder( TurnCostEncoder encoder )
-    {
-        turnCostEncoders.add(encoder);
-
-        int usedBits = encoder.defineBits(turnEncoderCount, turnEncoderNextBit);
-        if (usedBits >= MAX_BITS)
-        {
-            throw new IllegalArgumentException("Encoders are requesting more than 32 bits of flags");
-        }
-
-        turnEncoderNextBit = usedBits;
-        turnEncoderCount = turnCostEncoders.size();
-=======
         usedBits = encoder.defineRelationBits(encoderCount, nextRelBit);
         if (usedBits >= MAX_BITS)
             throw new IllegalArgumentException("Encoders are requesting more than " + MAX_BITS + " bits of relation flags");
         encoder.setRelBitMask(usedBits - nextRelBit, nextRelBit);
-        nextRelBit = usedBits;        
->>>>>>> 574ba813
+        nextRelBit = usedBits;
+
+        edgeEncoderNextBit = usedBits;
+    }
+
+    public void registerTurnCostFlagEncoder( TurnCostEncoder encoder )
+    {
+        int turnEncoderCount = turnCostEncoders.size();
+        turnCostEncoders.add(encoder);
+
+        int usedBits = encoder.defineBits(turnEncoderCount, turnEncoderNextBit);
+        if (usedBits >= MAX_BITS)
+        {
+            throw new IllegalArgumentException("Encoders are requesting more than 32 bits of flags");
+        }
+
+        turnEncoderNextBit = usedBits;
     }
 
     /**
@@ -240,12 +203,8 @@
 
     private AbstractFlagEncoder getEncoder( String name, boolean throwExc )
     {
-<<<<<<< HEAD
-        for (int i = 0; i < edgeEncoderCount; i++)
-=======
-        int encoderCount = encoders.size();
-        for (int i = 0; i < encoderCount; i++)
->>>>>>> 574ba813
+        int encoderCount = encoders.size();
+        for (int i = 0; i < encoderCount; i++)
         {
             if (name.equalsIgnoreCase(encoders.get(i).toString()))
                 return encoders.get(i);
@@ -257,6 +216,7 @@
 
     private TurnCostEncoder getTurnCostEncoder( String name, boolean throwExc )
     {
+        int turnEncoderCount = turnCostEncoders.size();
         for (int i = 0; i < turnEncoderCount; i++)
         {
             if (name.equalsIgnoreCase(turnCostEncoders.get(i).toString()))
@@ -272,14 +232,9 @@
      */
     public long accept( OSMWay way )
     {
-<<<<<<< HEAD
         int includeWay = 0;
-        for (int i = 0; i < edgeEncoderCount; i++)
-=======
-        long includeWay = 0;
-        int encoderCount = encoders.size();
-        for (int i = 0; i < encoderCount; i++)
->>>>>>> 574ba813
+        int encoderCount = encoders.size();
+        for (int i = 0; i < encoderCount; i++)
         {
             includeWay |= encoders.get(i).isAllowed(way);
         }
@@ -309,12 +264,8 @@
     public long handleWayTags( OSMWay way, long includeWay, long relationFlags )
     {
         long flags = 0;
-<<<<<<< HEAD
-        for (int i = 0; i < edgeEncoderCount; i++)
-=======
-        int encoderCount = encoders.size();
-        for (int i = 0; i < encoderCount; i++)
->>>>>>> 574ba813
+        int encoderCount = encoders.size();
+        for (int i = 0; i < encoderCount; i++)
         {
             AbstractFlagEncoder encoder = encoders.get(i);
             flags |= encoder.handleWayTags(way, includeWay, relationFlags & encoder.getWayBitMask());
@@ -325,23 +276,15 @@
 
     public int getVehicleCount()
     {
-<<<<<<< HEAD
-        return edgeEncoderCount;
-=======
         return encoders.size();
->>>>>>> 574ba813
     }
 
     @Override
     public String toString()
     {
         StringBuilder str = new StringBuilder();
-<<<<<<< HEAD
-        for (int i = 0; i < edgeEncoderCount; i++)
-=======
-        int encoderCount = encoders.size();
-        for (int i = 0; i < encoderCount; i++)
->>>>>>> 574ba813
+        int encoderCount = encoders.size();
+        for (int i = 0; i < encoderCount; i++)
         {
             if (str.length() > 0)
             {
@@ -356,12 +299,8 @@
     public String getEncoderList()
     {
         StringBuilder str = new StringBuilder();
-<<<<<<< HEAD
-        for (int i = 0; i < edgeEncoderCount; i++)
-=======
-        int encoderCount = encoders.size();
-        for (int i = 0; i < encoderCount; i++)
->>>>>>> 574ba813
+        int encoderCount = encoders.size();
+        for (int i = 0; i < encoderCount; i++)
         {
             if (str.length() > 0)
             {
@@ -395,14 +334,9 @@
 
     public long flagsDefault( boolean forward, boolean backward )
     {
-<<<<<<< HEAD
-        int flags = 0;
-        for (int i = 0; i < edgeEncoderCount; i++)
-=======
         long flags = 0;
         int encoderCount = encoders.size();
         for (int i = 0; i < encoderCount; i++)
->>>>>>> 574ba813
         {
             flags |= encoders.get(i).flagsDefault(forward, backward);
         }
@@ -414,12 +348,8 @@
      */
     public long swapDirection( long flags )
     {
-<<<<<<< HEAD
-        for (int i = 0; i < edgeEncoderCount; i++)
-=======
-        int encoderCount = encoders.size();
-        for (int i = 0; i < encoderCount; i++)
->>>>>>> 574ba813
+        int encoderCount = encoders.size();
+        for (int i = 0; i < encoderCount; i++)
         {
             flags = encoders.get(i).swapDirection(flags);
         }
@@ -460,14 +390,9 @@
      */
     public long analyzeNode( OSMNode node )
     {
-<<<<<<< HEAD
-        int flags = 0;
-        for (int i = 0; i < edgeEncoderCount; i++)
-=======
         long flags = 0;
         int encoderCount = encoders.size();
         for (int i = 0; i < encoderCount; i++)
->>>>>>> 574ba813
         {
             flags |= encoders.get(i).analyzeNodeTags(node);
         }
@@ -478,12 +403,8 @@
     public String getWayInfo( OSMWay way )
     {
         String str = "";
-<<<<<<< HEAD
-        for (int i = 0; i < edgeEncoderCount; i++)
-=======
-        int encoderCount = encoders.size();
-        for (int i = 0; i < encoderCount; i++)
->>>>>>> 574ba813
+        int encoderCount = encoders.size();
+        for (int i = 0; i < encoderCount; i++)
         {
             String tmpWayInfo = encoders.get(i).getWayInfo(way);
             if (tmpWayInfo.isEmpty())
