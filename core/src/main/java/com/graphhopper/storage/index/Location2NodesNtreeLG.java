--- conflicted
+++ resolved
@@ -79,11 +79,7 @@
         {
 
             @Override
-<<<<<<< HEAD
-            public EdgeBase detach()
-=======
             public EdgeIteratorState detach()
->>>>>>> ed2f10b4
             {
                 return tmpIter.detach();
             }            
