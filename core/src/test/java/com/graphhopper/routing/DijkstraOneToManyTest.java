/*
 *  Licensed to GraphHopper and Peter Karich under one or more contributor
 *  license agreements. See the NOTICE file distributed with this work for 
 *  additional information regarding copyright ownership.
 * 
 *  GraphHopper licenses this file to you under the Apache License, 
 *  Version 2.0 (the "License"); you may not use this file except in 
 *  compliance with the License. You may obtain a copy of the License at
 * 
 *       http://www.apache.org/licenses/LICENSE-2.0
 * 
 *  Unless required by applicable law or agreed to in writing, software
 *  distributed under the License is distributed on an "AS IS" BASIS,
 *  WITHOUT WARRANTIES OR CONDITIONS OF ANY KIND, either express or implied.
 *  See the License for the specific language governing permissions and
 *  limitations under the License.
 */
package com.graphhopper.routing;

import com.graphhopper.routing.util.*;
import com.graphhopper.storage.Graph;
import com.graphhopper.storage.GraphBuilder;
import com.graphhopper.util.EdgeIteratorState;
import com.graphhopper.util.Helper;
import java.util.Arrays;
import java.util.Collection;
import static org.junit.Assert.*;
import org.junit.Test;
import org.junit.runner.RunWith;
import org.junit.runners.Parameterized;

/**
 *
 * @author Peter Karich
 */
@RunWith(Parameterized.class)
public class DijkstraOneToManyTest extends AbstractRoutingAlgorithmTester
{
    /**
     * Runs the same test with each of the supported traversal modes
     */
    @Parameterized.Parameters
    public static Collection<Object[]> configs()
    {
        return Arrays.asList(new Object[][]
        {
            { TraversalMode.NODE_BASED },
//            TODO { TraversalMode.EDGE_BASED_1DIR },
//            TODO { TraversalMode.EDGE_BASED_2DIR },
//            TODO { TraversalMode.EDGE_BASED_2DIR_UTURN }
        });
    }

    private final TraversalMode traversalmode;

    public DijkstraOneToManyTest( TraversalMode tMode )
    {
        this.traversalmode = tMode;
    }

    @Override
    public AlgorithmPreparation prepareGraph( Graph defaultGraph, final FlagEncoder encoder, final Weighting w )
    {
        return new NoOpAlgorithmPreparation()
        {
            @Override
            public RoutingAlgorithm createAlgo()
            {
                return new DijkstraOneToMany(_graph, encoder, w, traversalmode);
            }
        }.setGraph(defaultGraph);
    }

    @Override
    public void testViaEdges_BiGraph()
    {
        // calcPath with QueryResult not supported
    }

    @Override
    public void testViaEdges_SpecialCases()
    {
        // calcPath with QueryResult not supported
    }

    @Override
    public void testViaEdges_FromEqualsTo()
    {
        // calcPath with QueryResult not supported
    }

    @Override
    public void testViaEdges_WithCoordinates()
    {
        // calcPath with QueryResult not supported
    }

    @Override
    public void testQueryGraphAndFastest()
    {
        // calcPath with QueryResult not supported
    }

    @Override
    public void testTwoWeightsPerEdge2()
    {
        // calcPath with QueryResult not supported
    }

    @Test
    public void testIssue182()
    {
        AlgorithmPreparation prep = prepareGraph(initGraph(createGraph(false)));
        RoutingAlgorithm algo = prep.createAlgo();
        Path p = algo.calcPath(0, 8);
        assertEquals(Helper.createTList(0, 7, 8), p.calcNodes());

        // expand SPT
        p = algo.calcPath(0, 10);
        assertEquals(Helper.createTList(0, 1, 2, 3, 4, 10), p.calcNodes());
    }

    @Test
    public void testIssue239()
    {
        Graph g = createGraph(false);
        g.edge(0, 1, 1, true);
        g.edge(1, 2, 1, true);
        g.edge(2, 0, 1, true);
<<<<<<< HEAD
        
        g.edge(4, 5, 1, true);
        g.edge(5, 6, 1, true);
        g.edge(6, 4, 1, true);
        
=======

        g.edge(4, 5, 1, true);
        g.edge(5, 6, 1, true);
        g.edge(6, 4, 1, true);

>>>>>>> 6d8e7e70
        AlgorithmPreparation prep = prepareGraph(g);
        DijkstraOneToMany algo = (DijkstraOneToMany) prep.createAlgo();
        assertEquals(-1, algo.findEndNode(0, 4));
        assertEquals(-1, algo.findEndNode(0, 4));
    }

    @Test
    public void testUseCache()
    {
        AlgorithmPreparation prep = prepareGraph(createTestGraph());
        RoutingAlgorithm algo = prep.createAlgo();
        Path p = algo.calcPath(0, 4);
        assertEquals(Helper.createTList(0, 4), p.calcNodes());

        // expand SPT
        p = algo.calcPath(0, 7);
        assertEquals(Helper.createTList(0, 4, 6, 5, 7), p.calcNodes());

        // use SPT
        p = algo.calcPath(0, 2);
        assertEquals(Helper.createTList(0, 1, 2), p.calcNodes());
    }

    @Test
    public void testDifferentEdgeFilter()
    {
        Graph g = new GraphBuilder(encodingManager).levelGraphCreate();
        g.edge(4, 3, 10, true);
        g.edge(3, 6, 10, true);

        g.edge(4, 5, 10, true);
        g.edge(5, 6, 10, true);

        AlgorithmPreparation prep = prepareGraph(g);
        DijkstraOneToMany algo = (DijkstraOneToMany) prep.createAlgo();
        algo.setEdgeFilter(new EdgeFilter()
        {
            @Override
            public boolean accept( EdgeIteratorState iter )
            {
                return iter.getAdjNode() != 5;
            }
        });
        Path p = algo.calcPath(4, 6);
        assertEquals(Helper.createTList(4, 3, 6), p.calcNodes());

        // important call!
        algo.clear();
        algo.setEdgeFilter(new EdgeFilter()
        {
            @Override
            public boolean accept( EdgeIteratorState iter )
            {
                return iter.getAdjNode() != 3;
            }
        });
        p = algo.calcPath(4, 6);
        assertEquals(Helper.createTList(4, 5, 6), p.calcNodes());
    }

    private Graph initGraph( Graph g )
    {
        // 0-1-2-3-4
        // |       /
        // 7-10----
        // \-8
        g.edge(0, 1, 1, true);
        g.edge(1, 2, 1, true);
        g.edge(2, 3, 1, true);
        g.edge(3, 4, 1, true);
        g.edge(4, 10, 1, true);

        g.edge(0, 7, 1, true);
        g.edge(7, 8, 1, true);
        g.edge(7, 10, 10, true);
        return g;
    }
}<|MERGE_RESOLUTION|>--- conflicted
+++ resolved
@@ -127,19 +127,11 @@
         g.edge(0, 1, 1, true);
         g.edge(1, 2, 1, true);
         g.edge(2, 0, 1, true);
-<<<<<<< HEAD
-        
+
         g.edge(4, 5, 1, true);
         g.edge(5, 6, 1, true);
         g.edge(6, 4, 1, true);
-        
-=======
-
-        g.edge(4, 5, 1, true);
-        g.edge(5, 6, 1, true);
-        g.edge(6, 4, 1, true);
-
->>>>>>> 6d8e7e70
+
         AlgorithmPreparation prep = prepareGraph(g);
         DijkstraOneToMany algo = (DijkstraOneToMany) prep.createAlgo();
         assertEquals(-1, algo.findEndNode(0, 4));
