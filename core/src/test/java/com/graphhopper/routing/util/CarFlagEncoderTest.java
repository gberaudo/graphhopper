/*
 *  Licensed to GraphHopper and Peter Karich under one or more contributor
 *  license agreements. See the NOTICE file distributed with this work for 
 *  additional information regarding copyright ownership.
 *
 *  GraphHopper licenses this file to you under the Apache License, 
 *  Version 2.0 (the "License"); you may not use this file except in 
 *  compliance with the License. You may obtain a copy of the License at
 *
 *       http://www.apache.org/licenses/LICENSE-2.0
 *
 *  Unless required by applicable law or agreed to in writing, software
 *  distributed under the License is distributed on an "AS IS" BASIS,
 *  WITHOUT WARRANTIES OR CONDITIONS OF ANY KIND, either express or implied.
 *  See the License for the specific language governing permissions and
 *  limitations under the License.
 */
package com.graphhopper.routing.util;

import com.graphhopper.reader.OSMNode;
import com.graphhopper.reader.OSMWay;
import org.junit.Test;

import static org.junit.Assert.*;

/**
 * @author Peter Karich
 */
public class CarFlagEncoderTest
{
    private final EncodingManager em = new EncodingManager("CAR,BIKE,FOOT");
    private final CarFlagEncoder encoder = (CarFlagEncoder) em.getEncoder("CAR");

    @Test
    public void testAccess()
    {
        OSMWay way = new OSMWay(1);
        assertFalse(encoder.acceptWay(way) > 0);
        way.setTag("highway", "service");
        assertTrue(encoder.acceptWay(way) > 0);
        way.setTag("access", "no");
        assertFalse(encoder.acceptWay(way) > 0);

        way.clearTags();
        way.setTag("highway", "track");
        assertTrue(encoder.acceptWay(way) > 0);

        way.setTag("motorcar", "no");
        assertFalse(encoder.acceptWay(way) > 0);

        // for now allow grade1+2+3 for every country, see #253
        way.clearTags();
        way.setTag("highway", "track");
        way.setTag("tracktype", "grade2");
        assertTrue(encoder.acceptWay(way) > 0);
        way.setTag("tracktype", "grade4");
        assertFalse(encoder.acceptWay(way) > 0);

        way.clearTags();
        way.setTag("highway", "service");
        way.setTag("access", "delivery");
        assertFalse(encoder.acceptWay(way) > 0);

        way.clearTags();
        way.setTag("highway", "unclassified");
        way.setTag("ford", "yes");
        assertFalse(encoder.acceptWay(way) > 0);
        way.setTag("motorcar", "yes");
        assertTrue(encoder.acceptWay(way) > 0);

        way.clearTags();
        way.setTag("route", "ferry");
        assertTrue(encoder.acceptWay(way) > 0);
        assertTrue(encoder.isFerry(encoder.acceptWay(way)));
        way.setTag("motorcar", "no");
        assertFalse(encoder.acceptWay(way) > 0);

        way.clearTags();
        way.setTag("route", "ferry");
        way.setTag("foot", "yes");
        assertFalse(encoder.acceptWay(way) > 0);
        assertFalse(encoder.isFerry(encoder.acceptWay(way)));
<<<<<<< HEAD
        
        way.clearTags();
        way.setTag("access", "yes");
        way.setTag("motor_vehicle", "no");
        assertFalse(encoder.acceptWay(way) > 0);
=======

        way.clearTags();
        way.setTag("highway", "service");
        way.setTag("access", "yes");
        way.setTag("motor_vehicle", "no");
        assertFalse(encoder.acceptWay(way) > 0);

        way.clearTags();
        way.setTag("highway", "service");
        way.setTag("access", "no");
        way.setTag("motorcar", "yes");
        assertTrue(encoder.acceptWay(way) > 0);
    }

    @Test
    public void testMilitaryAccess()
    {
        OSMWay way = new OSMWay(1);
        way.setTag("highway", "track");
        way.setTag("access", "military");
        assertFalse(encoder.acceptWay(way) > 0);
    }

    @Test
    public void testFordAccess()
    {
        OSMNode node = new OSMNode(0, 0.0, 0.0);
        node.setTag("ford", "yes");

        OSMWay way = new OSMWay(1);
        way.setTag("highway", "unclassified");
        way.setTag("ford", "yes");

        // Node and way are initially blocking
        assertTrue(encoder.isBlockFords());
        assertFalse(encoder.acceptWay(way) > 0);
        assertTrue(encoder.handleNodeTags(node) > 0);

        try
        {
            // Now they are passable
            encoder.setBlockFords(false);
            assertTrue(encoder.acceptWay(way) > 0);
            assertFalse(encoder.handleNodeTags(node) > 0);
        } finally
        {
            encoder.setBlockFords(true);
        }
>>>>>>> ad39241d
    }

    @Test
    public void testOneway()
    {
        OSMWay way = new OSMWay(1);
        way.setTag("highway", "primary");
        long flags = encoder.handleWayTags(way, encoder.acceptWay(way), 0);
        assertTrue(encoder.isForward(flags));
        assertTrue(encoder.isBackward(flags));
        way.setTag("oneway", "yes");
        flags = encoder.handleWayTags(way, encoder.acceptWay(way), 0);
        assertTrue(encoder.isForward(flags));
        assertFalse(encoder.isBackward(flags));
        way.clearTags();

        way.setTag("highway", "tertiary");
        flags = encoder.handleWayTags(way, encoder.acceptWay(way), 0);
        assertTrue(encoder.isForward(flags));
        assertTrue(encoder.isBackward(flags));
        way.clearTags();

        way.setTag("highway", "tertiary");
        way.setTag("vehicle:forward", "no");
        flags = encoder.handleWayTags(way, encoder.acceptWay(way), 0);
        assertFalse(encoder.isForward(flags));
        assertTrue(encoder.isBackward(flags));
        way.clearTags();

        way.setTag("highway", "tertiary");
        way.setTag("vehicle:backward", "no");
        flags = encoder.handleWayTags(way, encoder.acceptWay(way), 0);
        assertTrue(encoder.isForward(flags));
        assertFalse(encoder.isBackward(flags));
        way.clearTags();
    }

    @Test
    public void testSetAccess()
    {
        assertTrue(encoder.isForward(encoder.setProperties(0, true, true)));
        assertTrue(encoder.isBackward(encoder.setProperties(0, true, true)));

        assertTrue(encoder.isForward(encoder.setProperties(0, true, false)));
        assertFalse(encoder.isBackward(encoder.setProperties(0, true, false)));

        assertFalse(encoder.isForward(encoder.setProperties(0, false, true)));
        assertTrue(encoder.isBackward(encoder.setProperties(0, false, true)));

        assertTrue(encoder.isForward(encoder.flagsDefault(true, true)));
        assertTrue(encoder.isBackward(encoder.flagsDefault(true, true)));

        assertTrue(encoder.isForward(encoder.flagsDefault(true, false)));
        assertFalse(encoder.isBackward(encoder.flagsDefault(true, false)));

        long flags = encoder.flagsDefault(true, true);
        // disable access
        assertFalse(encoder.isForward(encoder.setAccess(flags, false, false)));
        assertFalse(encoder.isBackward(encoder.setAccess(flags, false, false)));
    }

    @Test
    public void testMaxSpeed()
    {
        OSMWay way = new OSMWay(1);
        way.setTag("highway", "trunk");
        way.setTag("maxspeed", "500");
        long allowed = encoder.acceptWay(way);
        long encoded = encoder.handleWayTags(way, allowed, 0);
        assertEquals(140, encoder.getSpeed(encoded), 1e-1);

        way = new OSMWay(1);
        way.setTag("highway", "primary");
        way.setTag("maxspeed:backward", "10");
        way.setTag("maxspeed:forward", "20");
        encoded = encoder.handleWayTags(way, encoder.acceptWay(way), 0);
        assertEquals(10, encoder.getSpeed(encoded), 1e-1);

        way = new OSMWay(1);
        way.setTag("highway", "primary");
        way.setTag("maxspeed:forward", "20");
        encoded = encoder.handleWayTags(way, encoder.acceptWay(way), 0);
        assertEquals(20, encoder.getSpeed(encoded), 1e-1);

        way = new OSMWay(1);
        way.setTag("highway", "primary");
        way.setTag("maxspeed:backward", "20");
        encoded = encoder.handleWayTags(way, encoder.acceptWay(way), 0);
        assertEquals(20, encoder.getSpeed(encoded), 1e-1);

        way = new OSMWay(1);
        way.setTag("highway", "motorway");
        way.setTag("maxspeed", "none");
        encoded = encoder.handleWayTags(way, encoder.acceptWay(way), 0);
        assertEquals(125, encoder.getSpeed(encoded), .1);
    }

    @Test
    public void testSpeed()
    {
        // limit bigger than default road speed
        OSMWay way = new OSMWay(1);
        way.setTag("highway", "trunk");
        way.setTag("maxspeed", "110");
        long allowed = encoder.acceptWay(way);
        long encoded = encoder.handleWayTags(way, allowed, 0);
        assertEquals(100, encoder.getSpeed(encoded), 1e-1);

        way.clearTags();
        way.setTag("highway", "residential");
        way.setTag("surface", "cobblestone");
        allowed = encoder.acceptWay(way);
        encoded = encoder.handleWayTags(way, allowed, 0);
        assertEquals(30, encoder.getSpeed(encoded), 1e-1);

        way.clearTags();
        way.setTag("highway", "track");
        allowed = encoder.acceptWay(way);
        encoded = encoder.handleWayTags(way, allowed, 0);
        assertEquals(15, encoder.getSpeed(encoded), 1e-1);

        way.clearTags();
        way.setTag("highway", "track");
        way.setTag("tracktype", "grade1");
        allowed = encoder.acceptWay(way);
        encoded = encoder.handleWayTags(way, allowed, 0);
        assertEquals(20, encoder.getSpeed(encoded), 1e-1);

        try
        {
            encoder.setSpeed(0, -1);
            assertTrue(false);
        } catch (IllegalArgumentException ex)
        {
        }
    }

    @Test
    public void testSetSpeed()
    {
        assertEquals(10, encoder.getSpeed(encoder.setSpeed(0, 10)), 1e-1);
    }

    @Test
    public void testSetSpeed0_issue367()
    {
        long flags = encoder.setProperties(10, true, true);
        flags = encoder.setSpeed(flags, encoder.speedFactor * 0.49);

        assertEquals(0, encoder.getSpeed(flags), .1);
        assertEquals(0, encoder.getReverseSpeed(flags), .1);
        assertFalse(encoder.isForward(flags));
        assertFalse(encoder.isBackward(flags));
    }

    @Test
    public void testRoundabout()
    {
        long flags = encoder.setAccess(0, true, true);
        long resFlags = encoder.setBool(flags, FlagEncoder.K_ROUNDABOUT, true);
        assertTrue(encoder.isBool(resFlags, FlagEncoder.K_ROUNDABOUT));
        assertTrue(encoder.isForward(resFlags));
        assertTrue(encoder.isBackward(resFlags));

        resFlags = encoder.setBool(flags, FlagEncoder.K_ROUNDABOUT, false);
        assertFalse(encoder.isBool(resFlags, FlagEncoder.K_ROUNDABOUT));
        assertTrue(encoder.isForward(resFlags));
        assertTrue(encoder.isBackward(resFlags));

        OSMWay way = new OSMWay(1);
        way.setTag("highway", "motorway");
        flags = encoder.handleWayTags(way, encoder.acceptBit, 0);
        assertTrue(encoder.isForward(flags));
        assertTrue(encoder.isBackward(flags));
        assertFalse(encoder.isBool(flags, FlagEncoder.K_ROUNDABOUT));

        way.setTag("junction", "roundabout");
        flags = encoder.handleWayTags(way, encoder.acceptBit, 0);
        assertTrue(encoder.isForward(flags));
        assertFalse(encoder.isBackward(flags));
        assertTrue(encoder.isBool(flags, FlagEncoder.K_ROUNDABOUT));
    }

    @Test
    public void testRailway()
    {
        OSMWay way = new OSMWay(1);
        way.setTag("highway", "secondary");
        way.setTag("railway", "rail");
        // disallow rail
        assertTrue(encoder.acceptWay(way) == 0);

        way.clearTags();
        way.setTag("highway", "path");
        way.setTag("railway", "abandoned");
        assertTrue(encoder.acceptWay(way) == 0);

        // on disallowed highway, railway is allowed, sometimes incorrectly mapped
        way.setTag("highway", "track");
        assertTrue(encoder.acceptWay(way) > 0);

        // this is fully okay as sometimes old rails are on the road
        way.setTag("highway", "primary");
        way.setTag("railway", "historic");
        assertTrue(encoder.acceptWay(way) > 0);

        way.setTag("motorcar", "no");
        assertTrue(encoder.acceptWay(way) == 0);

        way = new OSMWay(1);
        way.setTag("highway", "secondary");
        way.setTag("railway", "tram");
        // but allow tram to be on the same way
        assertTrue(encoder.acceptWay(way) > 0);

        way = new OSMWay(1);
        way.setTag("route", "shuttle_train");
        way.setTag("motorcar", "yes");
        way.setTag("bicycle", "no");
        way.setTag("duration", "35");
        way.setTag("estimated_distance", 50000);
        // accept
        assertTrue(encoder.acceptWay(way) > 0);
        // calculate speed from estimated_distance and duration
        assertEquals(60, encoder.getSpeed(encoder.handleFerryTags(way, 20, 30, 40)), 1e-1);
    }

    @Test
    public void testSwapDir()
    {
        long swappedFlags = encoder.reverseFlags(encoder.flagsDefault(true, true));
        assertTrue(encoder.isForward(swappedFlags));
        assertTrue(encoder.isBackward(swappedFlags));

        swappedFlags = encoder.reverseFlags(encoder.flagsDefault(true, false));

        assertFalse(encoder.isForward(swappedFlags));
        assertTrue(encoder.isBackward(swappedFlags));

        assertEquals(0, encoder.reverseFlags(0));
    }

    @Test
    public void testBarrierAccess()
    {
        OSMNode node = new OSMNode(1, -1, -1);
        node.setTag("barrier", "lift_gate");
        node.setTag("access", "yes");
        // no barrier!
        assertTrue(encoder.handleNodeTags(node) == 0);

        node = new OSMNode(1, -1, -1);
        node.setTag("barrier", "lift_gate");
        node.setTag("bicycle", "yes");
        // barrier!
        assertTrue(encoder.handleNodeTags(node) > 0);

        node = new OSMNode(1, -1, -1);
        node.setTag("barrier", "lift_gate");
        node.setTag("access", "yes");
        node.setTag("bicycle", "yes");
        // should this be a barrier for motorcars too?
        // assertTrue(encoder.handleNodeTags(node) > 0);

        node = new OSMNode(1, -1, -1);
        node.setTag("barrier", "lift_gate");
        node.setTag("access", "no");
        node.setTag("motorcar", "yes");
        // no barrier!
        assertTrue(encoder.handleNodeTags(node) == 0);

        node = new OSMNode(1, -1, -1);
        node.setTag("barrier", "bollard");
        // barrier!
        assertTrue(encoder.handleNodeTags(node) > 0);

        // ignore other access tags for absolute barriers!
        node.setTag("motorcar", "yes");
        // still barrier!
        assertTrue(encoder.handleNodeTags(node) > 0);
    }

    @Test
    public void testTurnFlagEncoding_noCosts()
    {
        FlagEncoder tmpEnc = new CarFlagEncoder(8, 5, 0);
        EncodingManager em = new EncodingManager(tmpEnc);

        long flags_r0 = tmpEnc.getTurnFlags(true, 0);
        long flags_0 = tmpEnc.getTurnFlags(false, 0);

        long flags_r20 = tmpEnc.getTurnFlags(true, 0);
        long flags_20 = tmpEnc.getTurnFlags(false, 20);

        assertEquals(0, tmpEnc.getTurnCost(flags_r0), 1e-1);
        assertEquals(0, tmpEnc.getTurnCost(flags_0), 1e-1);

        assertEquals(0, tmpEnc.getTurnCost(flags_r20), 1e-1);
        assertEquals(0, tmpEnc.getTurnCost(flags_20), 1e-1);

        assertFalse(tmpEnc.isTurnRestricted(flags_r0));
        assertFalse(tmpEnc.isTurnRestricted(flags_0));

        assertFalse(tmpEnc.isTurnRestricted(flags_r20));
        assertFalse(tmpEnc.isTurnRestricted(flags_20));
    }

    @Test
    public void testTurnFlagEncoding_withCosts()
    {
        FlagEncoder tmpEncoder = new CarFlagEncoder(8, 5, 127);
        EncodingManager em = new EncodingManager(tmpEncoder);

        long flags_r0 = tmpEncoder.getTurnFlags(true, 0);
        long flags_0 = tmpEncoder.getTurnFlags(false, 0);
        assertTrue(Double.isInfinite(tmpEncoder.getTurnCost(flags_r0)));
        assertEquals(0, tmpEncoder.getTurnCost(flags_0), 1e-1);
        assertTrue(tmpEncoder.isTurnRestricted(flags_r0));
        assertFalse(tmpEncoder.isTurnRestricted(flags_0));

        long flags_r20 = tmpEncoder.getTurnFlags(true, 0);
        long flags_20 = tmpEncoder.getTurnFlags(false, 20);
        assertTrue(Double.isInfinite(tmpEncoder.getTurnCost(flags_r20)));
        assertEquals(20, tmpEncoder.getTurnCost(flags_20), 1e-1);
        assertTrue(tmpEncoder.isTurnRestricted(flags_r20));
        assertFalse(tmpEncoder.isTurnRestricted(flags_20));

        long flags_r220 = tmpEncoder.getTurnFlags(true, 0);
        try
        {
            tmpEncoder.getTurnFlags(false, 220);
            assertTrue(false);
        } catch (Exception ex)
        {
        }
        assertTrue(Double.isInfinite(tmpEncoder.getTurnCost(flags_r220)));
        assertTrue(tmpEncoder.isTurnRestricted(flags_r220));
    }

    @Test
    public void testMaxValue()
    {
        CarFlagEncoder instance = new CarFlagEncoder(10, 0.5, 0);
        EncodingManager em = new EncodingManager(instance);
        OSMWay way = new OSMWay(1);
        way.setTag("highway", "motorway_link");
        way.setTag("maxspeed", "60 mph");
        long flags = instance.handleWayTags(way, 1, 0);

        // double speed = AbstractFlagEncoder.parseSpeed("60 mph");
        // => 96.56 * 0.9 => 86.9
        assertEquals(86.9, instance.getSpeed(flags), 1e-1);
        flags = instance.reverseFlags(flags);
        assertEquals(86.9, instance.getSpeed(flags), 1e-1);

        // test that maxPossibleValue  is not exceeded
        way = new OSMWay(2);
        way.setTag("highway", "motorway_link");
        way.setTag("maxspeed", "70 mph");
        flags = instance.handleWayTags(way, 1, 0);
        assertEquals(101.5, instance.getSpeed(flags), .1);
    }

    @Test
    public void testRegisterOnlyOnceAllowed()
    {
        CarFlagEncoder instance = new CarFlagEncoder(10, 0.5, 0);
        EncodingManager em = new EncodingManager(instance);
        try
        {
            em = new EncodingManager(instance);
            assertTrue(false);
        } catch (IllegalStateException ex)
        {
        }
    }

    @Test
    public void testSetToMaxSpeed()
    {
        OSMWay way = new OSMWay(12);
        way.setTag("maxspeed", "90");
        assertEquals(90, encoder.getMaxSpeed(way), 1e-2);
    }

    @Test
    public void testCombination()
    {
        OSMWay way = new OSMWay(123);
        way.setTag("highway", "cycleway");
        way.setTag("sac_scale", "hiking");

        long flags = em.acceptWay(way);
        long edgeFlags = em.handleWayTags(way, flags, 0);
        assertFalse(encoder.isBackward(edgeFlags));
        assertFalse(encoder.isForward(edgeFlags));
        assertTrue(em.getEncoder("bike").isBackward(edgeFlags));
        assertTrue(em.getEncoder("bike").isForward(edgeFlags));
    }
}<|MERGE_RESOLUTION|>--- conflicted
+++ resolved
@@ -80,13 +80,11 @@
         way.setTag("foot", "yes");
         assertFalse(encoder.acceptWay(way) > 0);
         assertFalse(encoder.isFerry(encoder.acceptWay(way)));
-<<<<<<< HEAD
         
         way.clearTags();
         way.setTag("access", "yes");
         way.setTag("motor_vehicle", "no");
         assertFalse(encoder.acceptWay(way) > 0);
-=======
 
         way.clearTags();
         way.setTag("highway", "service");
@@ -135,7 +133,6 @@
         {
             encoder.setBlockFords(true);
         }
->>>>>>> ad39241d
     }
 
     @Test
