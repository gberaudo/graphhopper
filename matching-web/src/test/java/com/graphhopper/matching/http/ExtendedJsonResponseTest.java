--- conflicted
+++ resolved
@@ -45,34 +45,21 @@
 
     private List<State> getGpxExtension() {
         List<State> list = new ArrayList<>();
-<<<<<<< HEAD
         Snap snap1 = new Snap(-3.4445, -38.9990) {
-=======
-        Snap Snap1 = new Snap(-3.4445, -38.9990) {
->>>>>>> 16d6c560
             @Override
             public GHPoint3D getSnappedPoint() {
                 return new GHPoint3D(-3.4446, -38.9996, 0);
             }
         };
-<<<<<<< HEAD
         Snap snap2 = new Snap(-3.4445, -38.9990) {
-=======
-        Snap Snap2 = new Snap(-3.4445, -38.9990) {
->>>>>>> 16d6c560
             @Override
             public GHPoint3D getSnappedPoint() {
                 return new GHPoint3D(-3.4449, -38.9999, 0);
             }
         };
 
-<<<<<<< HEAD
         list.add(new State(new Observation(new GHPoint(-3.4446, -38.9996)), snap1));
         list.add(new State(new Observation(new GHPoint(-3.4448, -38.9999)), snap2));
-=======
-        list.add(new State(new Observation(new GHPoint(-3.4446, -38.9996)), Snap1));
-        list.add(new State(new Observation(new GHPoint(-3.4448, -38.9999)), Snap2));
->>>>>>> 16d6c560
         return list;
     }
 
@@ -80,7 +67,7 @@
         PointList pointList = new PointList();
         pointList.add(-3.4445, -38.9990);
         pointList.add(-3.5550, -38.7990);
-        return new VirtualEdgeIteratorState(0, 0, 0, 1, 10,  new IntsRef(1), "test of iterator", pointList, false);
+        return new VirtualEdgeIteratorState(0, 0, 0, 1, 10, new IntsRef(1), "test of iterator", pointList, false);
     }
 
 }